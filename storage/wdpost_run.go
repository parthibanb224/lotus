--- conflicted
+++ resolved
@@ -14,12 +14,9 @@
 	"github.com/filecoin-project/go-state-types/crypto"
 	"github.com/filecoin-project/go-state-types/dline"
 	"github.com/filecoin-project/specs-actors/actors/builtin"
-<<<<<<< HEAD
-=======
 	"github.com/filecoin-project/specs-actors/actors/builtin/miner"
 	"github.com/ipfs/go-cid"
 
->>>>>>> f9ea3935
 	"go.opencensus.io/trace"
 	"golang.org/x/xerrors"
 
@@ -158,11 +155,7 @@
 	return sbf, nil
 }
 
-<<<<<<< HEAD
-func (s *WindowPoStScheduler) checkNextRecoveries(ctx context.Context, dlIdx uint64, partitions []iminer.Partition) error {
-=======
-func (s *WindowPoStScheduler) checkNextRecoveries(ctx context.Context, dlIdx uint64, partitions []*miner.Partition) ([]miner.RecoveryDeclaration, *types.SignedMessage, error) {
->>>>>>> f9ea3935
+func (s *WindowPoStScheduler) checkNextRecoveries(ctx context.Context, dlIdx uint64, partitions []iminer.Partition) ([]miner.RecoveryDeclaration, *types.SignedMessage, error) {
 	ctx, span := trace.StartSpan(ctx, "storage.checkNextRecoveries")
 	defer span.End()
 
@@ -261,11 +254,7 @@
 	return recoveries, sm, nil
 }
 
-<<<<<<< HEAD
-func (s *WindowPoStScheduler) checkNextFaults(ctx context.Context, dlIdx uint64, partitions []iminer.Partition) error {
-=======
-func (s *WindowPoStScheduler) checkNextFaults(ctx context.Context, dlIdx uint64, partitions []*miner.Partition) ([]miner.FaultDeclaration, *types.SignedMessage, error) {
->>>>>>> f9ea3935
+func (s *WindowPoStScheduler) checkNextFaults(ctx context.Context, dlIdx uint64, partitions []iminer.Partition) ([]miner.FaultDeclaration, *types.SignedMessage, error) {
 	ctx, span := trace.StartSpan(ctx, "storage.checkNextFaults")
 	defer span.End()
 
@@ -274,13 +263,7 @@
 		Faults: []miner.FaultDeclaration{},
 	}
 
-<<<<<<< HEAD
-	bad := uint64(0)
-
-	for _, partition := range partitions {
-=======
 	for partIdx, partition := range partitions {
->>>>>>> f9ea3935
 		toCheck, err := partition.ActiveSectors()
 		if err != nil {
 			return nil, nil, xerrors.Errorf("getting active sectors: %w", err)
