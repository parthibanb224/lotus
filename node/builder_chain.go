--- conflicted
+++ resolved
@@ -249,10 +249,7 @@
 			Unset(new(*wallet.LocalWallet)),
 			Override(new(wallet.Default), wallet.NilDefault),
 		),
-<<<<<<< HEAD
-=======
-
->>>>>>> 6bd39ba1
+
 		// Chain node cluster enabled
 		If(cfg.Cluster.ClusterModeEnabled,
 			Override(new(*gorpc.Client), modules.NewRPCClient),
@@ -263,8 +260,6 @@
 			Override(new(*modules.RPCHandler), modules.NewRPCHandler),
 			Override(GoRPCServer, modules.NewRPCServer),
 		),
-<<<<<<< HEAD
-=======
 
 		// Actor event filtering support
 		Override(new(events.EventAPI), From(new(modules.EventAPI))),
@@ -280,7 +275,6 @@
 				Override(new(full.EthEventAPI), &full.EthModuleDummy{}),
 			),
 		),
->>>>>>> 6bd39ba1
 	)
 }
 
