--- conflicted
+++ resolved
@@ -578,12 +578,8 @@
 				return mgr, nil
 			}),
 			node.Override(new(ffiwrapper.Verifier), mock.MockVerifier),
-<<<<<<< HEAD
-			//node.Unset(new(*sectorstorage.Manager)),
-=======
 			node.Override(new(ffiwrapper.Prover), mock.MockProver),
-			node.Unset(new(*sectorstorage.Manager)),
->>>>>>> bf468762
+			// node.Unset(new(*sectorstorage.Manager)),
 			opts,
 		))
 
