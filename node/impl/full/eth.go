--- conflicted
+++ resolved
@@ -613,14 +613,9 @@
 	return ethtypes.NewEthHashFromCid(cid)
 }
 
-<<<<<<< HEAD
-func (a *EthModule) ethCallToFilecoinMessage(ctx context.Context, tx api.EthCall) (*types.Message, error) {
-=======
 func (a *EthModule) ethCallToFilecoinMessage(ctx context.Context, tx ethtypes.EthCall) (*types.Message, error) {
-	var err error
->>>>>>> 28e61691
 	var from address.Address
-	if tx.From == nil || *tx.From == (api.EthAddress{}) {
+	if tx.From == nil || *tx.From == (ethtypes.EthAddress{}) {
 		// TODO: We're sending from the "burnt funds" account for now, because we need to
 		// send from an actual account till we deploy an EVM _account_ to this address, not
 		// an empty EVM contract.
@@ -628,17 +623,10 @@
 		// See https://github.com/filecoin-project/ref-fvm/issues/1173
 		from = builtinactors.BurntFundsActorAddr
 		// Send from the filecoin "system" address.
-<<<<<<< HEAD
 		//from, err = (api.EthAddress{}).ToFilecoinAddress()
 		//if err != nil {
 		//	return nil, fmt.Errorf("failed to construct the ethereum system address: %w", err)
 		//}
-=======
-		from, err = (ethtypes.EthAddress{}).ToFilecoinAddress()
-		if err != nil {
-			return nil, fmt.Errorf("failed to construct the ethereum system address: %w", err)
-		}
->>>>>>> 28e61691
 	} else {
 		// The from address must be translatable to an f4 address.
 		var err error
@@ -1589,14 +1577,9 @@
 		BlockNumber:      tx.BlockNumber,
 		From:             tx.From,
 		To:               tx.To,
-<<<<<<< HEAD
-		Type:             api.EthUint64(2),
-		Logs:             []api.EthLog{}, // empty log array is compulsory when no logs, or libraries like ethers.js break
-		LogsBloom:        api.EmptyEthBloom[:],
-=======
 		Type:             ethtypes.EthUint64(2),
-		LogsBloom:        []byte{0},
->>>>>>> 28e61691
+		Logs:             []ethtypes.EthLog{}, // empty log array is compulsory when no logs, or libraries like ethers.js break
+		LogsBloom:        ethtypes.EmptyEthBloom[:],
 	}
 
 	if receipt.To == nil && lookup.Receipt.ExitCode.IsSuccess() {
