package paychmgr

import (
	"context"
	"sync"
	"testing"
	"time"

	cborrpc "github.com/filecoin-project/go-cbor-util"
	"github.com/ipfs/go-cid"
	ds "github.com/ipfs/go-datastore"
	ds_sync "github.com/ipfs/go-datastore/sync"
	"github.com/stretchr/testify/require"

	"github.com/filecoin-project/go-address"
	"github.com/filecoin-project/go-state-types/abi"
	"github.com/filecoin-project/go-state-types/big"
	"github.com/filecoin-project/specs-actors/v2/actors/builtin"
	init2 "github.com/filecoin-project/specs-actors/v2/actors/builtin/init"
	tutils "github.com/filecoin-project/specs-actors/v2/support/testing"

	"github.com/filecoin-project/lotus/api"
	lotusinit "github.com/filecoin-project/lotus/chain/actors/builtin/init"
	"github.com/filecoin-project/lotus/chain/actors/builtin/paych"
	paychmock "github.com/filecoin-project/lotus/chain/actors/builtin/paych/mock"
	"github.com/filecoin-project/lotus/chain/types"
)

var onChainReserve = api.PaychGetOpts{
	Reserve:  true,
	OffChain: false,
}
var onChainNoReserve = api.PaychGetOpts{
	Reserve:  false,
	OffChain: false,
}
var offChainReserve = api.PaychGetOpts{
	Reserve:  true,
	OffChain: true,
}
var offChainNoReserve = api.PaychGetOpts{
	Reserve:  false,
	OffChain: true,
}

func testChannelResponse(t *testing.T, ch address.Address) types.MessageReceipt {
	createChannelRet := init2.ExecReturn{
		IDAddress:     ch,
		RobustAddress: ch,
	}
	createChannelRetBytes, err := cborrpc.Dump(&createChannelRet)
	require.NoError(t, err)
	createChannelResponse := types.MessageReceipt{
		ExitCode: 0,
		Return:   createChannelRetBytes,
	}
	return createChannelResponse
}

// TestPaychGetCreateChannelMsg tests that GetPaych sends a message to create
// a new channel with the correct funds
func TestPaychGetCreateChannelMsg(t *testing.T) {
	ctx := context.Background()
	store := NewStore(ds_sync.MutexWrap(ds.NewMapDatastore()))

	from := tutils.NewIDAddr(t, 101)
	to := tutils.NewIDAddr(t, 102)

	mock := newMockManagerAPI()
	defer mock.close()

	mgr, err := newManager(store, mock)
	require.NoError(t, err)

	amt := big.NewInt(10)
	ch, mcid, err := mgr.GetPaych(ctx, from, to, amt, onChainReserve)
	require.NoError(t, err)
	require.Equal(t, address.Undef, ch)

	pushedMsg := mock.pushedMessages(mcid)
	require.Equal(t, from, pushedMsg.Message.From)
	require.Equal(t, lotusinit.Address, pushedMsg.Message.To)
	require.Equal(t, amt, pushedMsg.Message.Value)
}

func TestPaychGetOffchainNoReserveFails(t *testing.T) {
	ctx := context.Background()
	store := NewStore(ds_sync.MutexWrap(ds.NewMapDatastore()))

	from := tutils.NewIDAddr(t, 101)
	to := tutils.NewIDAddr(t, 102)

	mock := newMockManagerAPI()
	defer mock.close()

	mgr, err := newManager(store, mock)
	require.NoError(t, err)

	amt := big.NewInt(10)
	_, _, err = mgr.GetPaych(ctx, from, to, amt, offChainNoReserve)
	require.Error(t, err)
}

func TestPaychGetCreateOffchainReserveFails(t *testing.T) {
	ctx := context.Background()
	store := NewStore(ds_sync.MutexWrap(ds.NewMapDatastore()))

	from := tutils.NewIDAddr(t, 101)
	to := tutils.NewIDAddr(t, 102)

	mock := newMockManagerAPI()
	defer mock.close()

	mgr, err := newManager(store, mock)
	require.NoError(t, err)

	amt := big.NewInt(10)
	_, _, err = mgr.GetPaych(ctx, from, to, amt, offChainReserve)
	require.Error(t, err)
}

// TestPaychGetCreateChannelThenAddFunds tests creating a channel and then
// adding funds to it
func TestPaychGetCreateChannelThenAddFunds(t *testing.T) {
	//stm: @TOKEN_PAYCH_LIST_CHANNELS_001, @TOKEN_PAYCH_WAIT_READY_001
	ctx := context.Background()
	store := NewStore(ds_sync.MutexWrap(ds.NewMapDatastore()))

	ch := tutils.NewIDAddr(t, 100)
	from := tutils.NewIDAddr(t, 101)
	to := tutils.NewIDAddr(t, 102)

	mock := newMockManagerAPI()
	defer mock.close()

	act := &types.Actor{
		Code:    builtin.AccountActorCodeID,
		Head:    cid.Cid{},
		Nonce:   0,
		Balance: types.NewInt(20),
	}
	mock.setPaychState(ch, act, paychmock.NewMockPayChState(from, to, abi.ChainEpoch(0), make(map[uint64]paych.LaneState)))

	mgr, err := newManager(store, mock)
	require.NoError(t, err)

	// Send create message for a channel with value 10
	amt := big.NewInt(10)
	_, createMsgCid, err := mgr.GetPaych(ctx, from, to, amt, onChainReserve)
	require.NoError(t, err)

	// Should have no channels yet (message sent but channel not created)
	cis, err := mgr.ListChannels(ctx)
	require.NoError(t, err)
	require.Len(t, cis, 0)

	// 1. Set up create channel response (sent in response to WaitForMsg())
	response := testChannelResponse(t, ch)

	done := make(chan struct{})
	go func() {
		defer close(done)

		// 2. Request add funds - should block until create channel has completed
		amt2 := big.NewInt(5)
		ch2, addFundsMsgCid, err := mgr.GetPaych(ctx, from, to, amt2, onChainReserve)

		// 4. This GetPaych should return after create channel from first
		//    GetPaych completes
		require.NoError(t, err)

		// Expect the channel to be the same
		require.Equal(t, ch, ch2)
		// Expect add funds message CID to be different to create message cid
		require.NotEqual(t, createMsgCid, addFundsMsgCid)

		// Should have one channel, whose address is the channel that was created
		cis, err := mgr.ListChannels(ctx)
		require.NoError(t, err)
		require.Len(t, cis, 1)
		require.Equal(t, ch, cis[0])

		// Amount should be amount sent to first GetPaych (to create
		// channel).
		// PendingAmount should be amount sent in second GetPaych
		// (second GetPaych triggered add funds, which has not yet been confirmed)
		ci, err := mgr.GetChannelInfo(ctx, ch)
		require.NoError(t, err)
		require.EqualValues(t, 10, ci.Amount.Int64())
		require.EqualValues(t, 5, ci.PendingAmount.Int64())
		require.Nil(t, ci.CreateMsg)

		// Trigger add funds confirmation
		mock.receiveMsgResponse(addFundsMsgCid, types.MessageReceipt{ExitCode: 0})

		// Wait for add funds confirmation to be processed by manager
		_, err = mgr.GetPaychWaitReady(ctx, addFundsMsgCid)
		require.NoError(t, err)

		// Should still have one channel
		cis, err = mgr.ListChannels(ctx)
		require.NoError(t, err)
		require.Len(t, cis, 1)
		require.Equal(t, ch, cis[0])

		// Channel amount should include last amount sent to GetPaych
		ci, err = mgr.GetChannelInfo(ctx, ch)
		require.NoError(t, err)
		require.EqualValues(t, 15, ci.Amount.Int64())
		require.EqualValues(t, 0, ci.PendingAmount.Int64())
		require.Nil(t, ci.AddFundsMsg)
	}()

	// 3. Send create channel response
	mock.receiveMsgResponse(createMsgCid, response)

	<-done
}

func TestPaychGetCreatePrefundedChannelThenAddFunds(t *testing.T) {
	ctx := context.Background()
	store := NewStore(ds_sync.MutexWrap(ds.NewMapDatastore()))

	ch := tutils.NewIDAddr(t, 100)
	from := tutils.NewIDAddr(t, 101)
	to := tutils.NewIDAddr(t, 102)

	mock := newMockManagerAPI()
	defer mock.close()

	act := &types.Actor{
		Code:    builtin.AccountActorCodeID,
		Head:    cid.Cid{},
		Nonce:   0,
		Balance: types.NewInt(20),
	}
	mock.setPaychState(ch, act, paychmock.NewMockPayChState(from, to, abi.ChainEpoch(0), make(map[uint64]paych.LaneState)))

	mgr, err := newManager(store, mock)
	require.NoError(t, err)

	// Send create message for a channel with value 10
	amt := big.NewInt(10)
	_, createMsgCid, err := mgr.GetPaych(ctx, from, to, amt, onChainNoReserve)
	require.NoError(t, err)

	// Should have no channels yet (message sent but channel not created)
	cis, err := mgr.ListChannels(ctx)
	require.NoError(t, err)
	require.Len(t, cis, 0)

	// 1. Set up create channel response (sent in response to WaitForMsg())
	response := testChannelResponse(t, ch)

	done := make(chan struct{})
	go func() {
		defer close(done)

		// 2. Request add funds - shouldn't block
		amt2 := big.NewInt(3)
		ch2, addFundsMsgCid, err := mgr.GetPaych(ctx, from, to, amt2, offChainReserve)

		// 4. This GetPaych should return after create channel from first
		//    GetPaych completes
		require.NoError(t, err)

		// Expect the channel to be the same
		require.Equal(t, ch, ch2)
		require.Equal(t, cid.Undef, addFundsMsgCid)

		// Should have one channel, whose address is the channel that was created
		cis, err := mgr.ListChannels(ctx)
		require.NoError(t, err)
		require.Len(t, cis, 1)
		require.Equal(t, ch, cis[0])

		// Amount should be amount sent to first GetPaych (to create
		// channel).
		// PendingAmount should be zero, AvailableAmount should be Amount minus what we requested

		ci, err := mgr.GetChannelInfo(ctx, ch)
		require.NoError(t, err)
		require.EqualValues(t, 10, ci.Amount.Int64())
		require.EqualValues(t, 0, ci.PendingAmount.Int64())
		require.EqualValues(t, 7, ci.AvailableAmount.Int64())
		require.Nil(t, ci.CreateMsg)
		require.Nil(t, ci.AddFundsMsg)
	}()

	// 3. Send create channel response
	mock.receiveMsgResponse(createMsgCid, response)

	<-done
}

// TestPaychGetCreateChannelWithErrorThenCreateAgain tests that if an
// operation is queued up behind a create channel operation, and the create
// channel fails, then the waiting operation can succeed.
func TestPaychGetCreateChannelWithErrorThenCreateAgain(t *testing.T) {
	//stm: @TOKEN_PAYCH_LIST_CHANNELS_001, @TOKEN_PAYCH_WAIT_READY_001
	ctx := context.Background()
	store := NewStore(ds_sync.MutexWrap(ds.NewMapDatastore()))

	from := tutils.NewIDAddr(t, 101)
	to := tutils.NewIDAddr(t, 102)

	mock := newMockManagerAPI()
	defer mock.close()

	mgr, err := newManager(store, mock)
	require.NoError(t, err)

	// Send create message for a channel
	amt := big.NewInt(10)
	_, mcid1, err := mgr.GetPaych(ctx, from, to, amt, onChainReserve)
	require.NoError(t, err)

	// 1. Set up create channel response (sent in response to WaitForMsg())
	//    This response indicates an error.
	errResponse := types.MessageReceipt{
		ExitCode: 1, // error
		Return:   []byte{},
	}

	done := make(chan struct{})
	go func() {
		defer close(done)

		// 2. Should block until create channel has completed.
		//    Because first channel create fails, this request
		//    should be for channel create again.
		amt2 := big.NewInt(5)
		ch2, mcid2, err := mgr.GetPaych(ctx, from, to, amt2, onChainReserve)
		require.NoError(t, err)
		require.Equal(t, address.Undef, ch2)

		// 4. Send a success response
		ch := tutils.NewIDAddr(t, 100)
		successResponse := testChannelResponse(t, ch)
		mock.receiveMsgResponse(mcid2, successResponse)

		_, err = mgr.GetPaychWaitReady(ctx, mcid2)
		require.NoError(t, err)

		// Should have one channel, whose address is the channel that was created
		cis, err := mgr.ListChannels(ctx)
		require.NoError(t, err)
		require.Len(t, cis, 1)
		require.Equal(t, ch, cis[0])

		ci, err := mgr.GetChannelInfo(ctx, ch)
		require.NoError(t, err)
		require.Equal(t, amt2, ci.Amount)
	}()

	// 3. Send error response to first channel create
	mock.receiveMsgResponse(mcid1, errResponse)

	<-done
}

// TestPaychGetRecoverAfterError tests that after a create channel fails, the
// next attempt to create channel can succeed.
func TestPaychGetRecoverAfterError(t *testing.T) {
	//stm: @TOKEN_PAYCH_LIST_CHANNELS_001, @TOKEN_PAYCH_WAIT_READY_001
	ctx := context.Background()
	store := NewStore(ds_sync.MutexWrap(ds.NewMapDatastore()))

	ch := tutils.NewIDAddr(t, 100)
	from := tutils.NewIDAddr(t, 101)
	to := tutils.NewIDAddr(t, 102)

	mock := newMockManagerAPI()
	defer mock.close()

	mgr, err := newManager(store, mock)
	require.NoError(t, err)

	// Send create message for a channel
	amt := big.NewInt(10)
	_, mcid, err := mgr.GetPaych(ctx, from, to, amt, onChainReserve)
	require.NoError(t, err)

	// Send error create channel response
	mock.receiveMsgResponse(mcid, types.MessageReceipt{
		ExitCode: 1, // error
		Return:   []byte{},
	})

	// Send create message for a channel again
	amt2 := big.NewInt(7)
	_, mcid2, err := mgr.GetPaych(ctx, from, to, amt2, onChainReserve)
	require.NoError(t, err)

	// Send success create channel response
	response := testChannelResponse(t, ch)
	mock.receiveMsgResponse(mcid2, response)

	_, err = mgr.GetPaychWaitReady(ctx, mcid2)
	require.NoError(t, err)

	// Should have one channel, whose address is the channel that was created
	cis, err := mgr.ListChannels(ctx)
	require.NoError(t, err)
	require.Len(t, cis, 1)
	require.Equal(t, ch, cis[0])

	ci, err := mgr.GetChannelInfo(ctx, ch)
	require.NoError(t, err)
	require.Equal(t, amt2, ci.Amount)
	require.EqualValues(t, 0, ci.PendingAmount.Int64())
	require.Nil(t, ci.CreateMsg)
}

// TestPaychGetRecoverAfterAddFundsError tests that after an add funds fails, the
// next attempt to add funds can succeed.
func TestPaychGetRecoverAfterAddFundsError(t *testing.T) {
	//stm: @TOKEN_PAYCH_LIST_CHANNELS_001, @TOKEN_PAYCH_WAIT_READY_001
	ctx := context.Background()
	store := NewStore(ds_sync.MutexWrap(ds.NewMapDatastore()))

	ch := tutils.NewIDAddr(t, 100)
	from := tutils.NewIDAddr(t, 101)
	to := tutils.NewIDAddr(t, 102)

	mock := newMockManagerAPI()
	defer mock.close()

	act := &types.Actor{
		Code:    builtin.AccountActorCodeID,
		Head:    cid.Cid{},
		Nonce:   0,
		Balance: types.NewInt(20),
	}
	mock.setPaychState(ch, act, paychmock.NewMockPayChState(from, to, abi.ChainEpoch(0), make(map[uint64]paych.LaneState)))

	mgr, err := newManager(store, mock)
	require.NoError(t, err)

	// Send create message for a channel
	amt := big.NewInt(10)
	_, mcid1, err := mgr.GetPaych(ctx, from, to, amt, onChainReserve)
	require.NoError(t, err)

	// Send success create channel response
	response := testChannelResponse(t, ch)
	mock.receiveMsgResponse(mcid1, response)

	// Send add funds message for channel
	amt2 := big.NewInt(5)
	_, mcid2, err := mgr.GetPaych(ctx, from, to, amt2, onChainReserve)
	require.NoError(t, err)

	// Send error add funds response
	mock.receiveMsgResponse(mcid2, types.MessageReceipt{
		ExitCode: 1, // error
		Return:   []byte{},
	})

	_, err = mgr.GetPaychWaitReady(ctx, mcid2)
	require.Error(t, err)

	// Should have one channel, whose address is the channel that was created
	cis, err := mgr.ListChannels(ctx)
	require.NoError(t, err)
	require.Len(t, cis, 1)
	require.Equal(t, ch, cis[0])

	ci, err := mgr.GetChannelInfo(ctx, ch)
	require.NoError(t, err)
	require.Equal(t, amt, ci.Amount)
	require.EqualValues(t, 0, ci.PendingAmount.Int64())
	require.Nil(t, ci.CreateMsg)
	require.Nil(t, ci.AddFundsMsg)

	// Send add funds message for channel again
	amt3 := big.NewInt(2)
	_, mcid3, err := mgr.GetPaych(ctx, from, to, amt3, onChainReserve)
	require.NoError(t, err)

	// Send success add funds response
	mock.receiveMsgResponse(mcid3, types.MessageReceipt{
		ExitCode: 0,
		Return:   []byte{},
	})

	_, err = mgr.GetPaychWaitReady(ctx, mcid3)
	require.NoError(t, err)

	// Should have one channel, whose address is the channel that was created
	cis, err = mgr.ListChannels(ctx)
	require.NoError(t, err)
	require.Len(t, cis, 1)
	require.Equal(t, ch, cis[0])

	// Amount should include amount for successful add funds msg
	ci, err = mgr.GetChannelInfo(ctx, ch)
	require.NoError(t, err)
	require.Equal(t, amt.Int64()+amt3.Int64(), ci.Amount.Int64())
	require.EqualValues(t, 0, ci.PendingAmount.Int64())
	require.Nil(t, ci.CreateMsg)
	require.Nil(t, ci.AddFundsMsg)
}

// TestPaychGetRestartAfterCreateChannelMsg tests that if the system stops
// right after the create channel message is sent, the channel will be
// created when the system restarts.
func TestPaychGetRestartAfterCreateChannelMsg(t *testing.T) {
	//stm: @TOKEN_PAYCH_LIST_CHANNELS_001, @TOKEN_PAYCH_WAIT_READY_001
	ctx := context.Background()
	store := NewStore(ds_sync.MutexWrap(ds.NewMapDatastore()))

	ch := tutils.NewIDAddr(t, 100)
	from := tutils.NewIDAddr(t, 101)
	to := tutils.NewIDAddr(t, 102)

	mock := newMockManagerAPI()

	mgr, err := newManager(store, mock)
	require.NoError(t, err)

	// Send create message for a channel with value 10
	amt := big.NewInt(10)
	_, createMsgCid, err := mgr.GetPaych(ctx, from, to, amt, onChainReserve)
	require.NoError(t, err)

	// Simulate shutting down system
	mock.close()

	// Create a new manager with the same datastore
	mock2 := newMockManagerAPI()
	defer mock2.close()

	act := &types.Actor{
		Code:    builtin.AccountActorCodeID,
		Head:    cid.Cid{},
		Nonce:   0,
		Balance: types.NewInt(20),
	}
	mock2.setPaychState(ch, act, paychmock.NewMockPayChState(from, to, abi.ChainEpoch(0), make(map[uint64]paych.LaneState)))

	mgr2, err := newManager(store, mock2)
	require.NoError(t, err)

	// Should have no channels yet (message sent but channel not created)
	cis, err := mgr2.ListChannels(ctx)
	require.NoError(t, err)
	require.Len(t, cis, 0)

	// 1. Set up create channel response (sent in response to WaitForMsg())
	response := testChannelResponse(t, ch)

	done := make(chan struct{})
	go func() {
		defer close(done)

		// 2. Request add funds - should block until create channel has completed
		amt2 := big.NewInt(5)
		ch2, addFundsMsgCid, err := mgr2.GetPaych(ctx, from, to, amt2, onChainReserve)

		// 4. This GetPaych should return after create channel from first
		//    GetPaych completes
		require.NoError(t, err)

		// Expect the channel to have been created
		require.Equal(t, ch, ch2)
		// Expect add funds message CID to be different to create message cid
		require.NotEqual(t, createMsgCid, addFundsMsgCid)

		// Should have one channel, whose address is the channel that was created
		cis, err := mgr2.ListChannels(ctx)
		require.NoError(t, err)
		require.Len(t, cis, 1)
		require.Equal(t, ch, cis[0])

		// Amount should be amount sent to first GetPaych (to create
		// channel).
		// PendingAmount should be amount sent in second GetPaych
		// (second GetPaych triggered add funds, which has not yet been confirmed)
		ci, err := mgr2.GetChannelInfo(ctx, ch)
		require.NoError(t, err)
		require.EqualValues(t, 10, ci.Amount.Int64())
		require.EqualValues(t, 5, ci.PendingAmount.Int64())
		require.Nil(t, ci.CreateMsg)
	}()

	// 3. Send create channel response
	mock2.receiveMsgResponse(createMsgCid, response)

	<-done
}

// TestPaychGetRestartAfterAddFundsMsg tests that if the system stops
// right after the add funds message is sent, the add funds will be
// processed when the system restarts.
func TestPaychGetRestartAfterAddFundsMsg(t *testing.T) {
	//stm: @TOKEN_PAYCH_LIST_CHANNELS_001, @TOKEN_PAYCH_WAIT_READY_001
	ctx := context.Background()
	store := NewStore(ds_sync.MutexWrap(ds.NewMapDatastore()))

	ch := tutils.NewIDAddr(t, 100)
	from := tutils.NewIDAddr(t, 101)
	to := tutils.NewIDAddr(t, 102)

	mock := newMockManagerAPI()

	act := &types.Actor{
		Code:    builtin.AccountActorCodeID,
		Head:    cid.Cid{},
		Nonce:   0,
		Balance: types.NewInt(20),
	}
	mock.setPaychState(ch, act, paychmock.NewMockPayChState(from, to, abi.ChainEpoch(0), make(map[uint64]paych.LaneState)))

	mgr, err := newManager(store, mock)
	require.NoError(t, err)

	// Send create message for a channel
	amt := big.NewInt(10)
	_, mcid1, err := mgr.GetPaych(ctx, from, to, amt, onChainReserve)
	require.NoError(t, err)

	// Send success create channel response
	response := testChannelResponse(t, ch)
	mock.receiveMsgResponse(mcid1, response)

	// Send add funds message for channel
	amt2 := big.NewInt(5)
	_, mcid2, err := mgr.GetPaych(ctx, from, to, amt2, onChainReserve)
	require.NoError(t, err)

	// Simulate shutting down system
	mock.close()

	// Create a new manager with the same datastore
	mock2 := newMockManagerAPI()
	defer mock2.close()

	mock2.setPaychState(ch, act, paychmock.NewMockPayChState(from, to, abi.ChainEpoch(0), make(map[uint64]paych.LaneState)))

	mgr2, err := newManager(store, mock2)
	require.NoError(t, err)

	// Send success add funds response
	mock2.receiveMsgResponse(mcid2, types.MessageReceipt{
		ExitCode: 0,
		Return:   []byte{},
	})

	_, err = mgr2.GetPaychWaitReady(ctx, mcid2)
	require.NoError(t, err)

	// Should have one channel, whose address is the channel that was created
	cis, err := mgr2.ListChannels(ctx)
	require.NoError(t, err)
	require.Len(t, cis, 1)
	require.Equal(t, ch, cis[0])

	// Amount should include amount for successful add funds msg
	ci, err := mgr2.GetChannelInfo(ctx, ch)
	require.NoError(t, err)
	require.Equal(t, amt.Int64()+amt2.Int64(), ci.Amount.Int64())
	require.EqualValues(t, 0, ci.PendingAmount.Int64())
	require.Nil(t, ci.CreateMsg)
	require.Nil(t, ci.AddFundsMsg)
}

// TestPaychGetWait tests that GetPaychWaitReady correctly waits for the
// channel to be created or funds to be added
func TestPaychGetWait(t *testing.T) {
	//stm: @TOKEN_PAYCH_WAIT_READY_001
	ctx := context.Background()
	store := NewStore(ds_sync.MutexWrap(ds.NewMapDatastore()))

	from := tutils.NewIDAddr(t, 101)
	to := tutils.NewIDAddr(t, 102)
	expch := tutils.NewIDAddr(t, 100)

	mock := newMockManagerAPI()
	defer mock.close()

	act := &types.Actor{
		Code:    builtin.AccountActorCodeID,
		Head:    cid.Cid{},
		Nonce:   0,
		Balance: types.NewInt(20),
	}
	mock.setPaychState(expch, act, paychmock.NewMockPayChState(from, to, abi.ChainEpoch(0), make(map[uint64]paych.LaneState)))

	mgr, err := newManager(store, mock)
	require.NoError(t, err)

	// 1. Get
	amt := big.NewInt(10)
	_, createMsgCid, err := mgr.GetPaych(ctx, from, to, amt, onChainReserve)
	require.NoError(t, err)

	go func() {
		// 3. Send response
		response := testChannelResponse(t, expch)
		mock.receiveMsgResponse(createMsgCid, response)
	}()

	// 2. Wait till ready
	ch, err := mgr.GetPaychWaitReady(ctx, createMsgCid)
	require.NoError(t, err)
	require.Equal(t, expch, ch)

	// 4. Wait again - message has already been received so should
	//    return immediately
	ch, err = mgr.GetPaychWaitReady(ctx, createMsgCid)
	require.NoError(t, err)
	require.Equal(t, expch, ch)

	// Request add funds
	amt2 := big.NewInt(15)
	_, addFundsMsgCid, err := mgr.GetPaych(ctx, from, to, amt2, onChainReserve)
	require.NoError(t, err)

	go func() {
		// 6. Send add funds response
		addFundsResponse := types.MessageReceipt{
			ExitCode: 0,
			Return:   []byte{},
		}
		mock.receiveMsgResponse(addFundsMsgCid, addFundsResponse)
	}()

	// 5. Wait for add funds
	ch, err = mgr.GetPaychWaitReady(ctx, addFundsMsgCid)
	require.NoError(t, err)
	require.Equal(t, expch, ch)
}

// TestPaychGetWaitErr tests that GetPaychWaitReady correctly handles errors
func TestPaychGetWaitErr(t *testing.T) {
	//stm: @TOKEN_PAYCH_WAIT_READY_001
	ctx := context.Background()
	store := NewStore(ds_sync.MutexWrap(ds.NewMapDatastore()))

	from := tutils.NewIDAddr(t, 101)
	to := tutils.NewIDAddr(t, 102)

	mock := newMockManagerAPI()
	defer mock.close()

	mgr, err := newManager(store, mock)
	require.NoError(t, err)

	// 1. Create channel
	amt := big.NewInt(10)
	_, mcid, err := mgr.GetPaych(ctx, from, to, amt, onChainReserve)
	require.NoError(t, err)

	done := make(chan address.Address)
	go func() {
		defer close(done)

		// 2. Wait for channel to be created
		_, err := mgr.GetPaychWaitReady(ctx, mcid)

		// 4. Channel creation should have failed
		require.NotNil(t, err)

		// 5. Call wait again with the same message CID
		_, err = mgr.GetPaychWaitReady(ctx, mcid)

		// 6. Should return immediately with the same error
		require.NotNil(t, err)
	}()

	// 3. Send error response to create channel
	response := types.MessageReceipt{
		ExitCode: 1, // error
		Return:   []byte{},
	}
	mock.receiveMsgResponse(mcid, response)

	<-done
}

// TestPaychGetWaitCtx tests that GetPaychWaitReady returns early if the context
// is cancelled
func TestPaychGetWaitCtx(t *testing.T) {
	//stm: @TOKEN_PAYCH_WAIT_READY_001
	ctx, cancel := context.WithCancel(context.Background())
	store := NewStore(ds_sync.MutexWrap(ds.NewMapDatastore()))

	from := tutils.NewIDAddr(t, 101)
	to := tutils.NewIDAddr(t, 102)

	mock := newMockManagerAPI()
	defer mock.close()

	mgr, err := newManager(store, mock)
	require.NoError(t, err)

	amt := big.NewInt(10)
	_, mcid, err := mgr.GetPaych(ctx, from, to, amt, onChainReserve)
	require.NoError(t, err)

	// When the context is cancelled, should unblock wait
	go func() {
		cancel()
	}()

	_, err = mgr.GetPaychWaitReady(ctx, mcid)
	require.Error(t, ctx.Err(), err)
}

// TestPaychGetMergeAddFunds tests that if a create channel is in
// progress and two add funds are queued up behind it, the two add funds
// will be merged
func TestPaychGetMergeAddFunds(t *testing.T) {
	//stm: @TOKEN_PAYCH_WAIT_READY_001
	ctx := context.Background()
	store := NewStore(ds_sync.MutexWrap(ds.NewMapDatastore()))

	ch := tutils.NewIDAddr(t, 100)
	from := tutils.NewIDAddr(t, 101)
	to := tutils.NewIDAddr(t, 102)

	mock := newMockManagerAPI()
	defer mock.close()

	act := &types.Actor{
		Code:    builtin.AccountActorCodeID,
		Head:    cid.Cid{},
		Nonce:   0,
		Balance: types.NewInt(20),
	}
	mock.setPaychState(ch, act, paychmock.NewMockPayChState(from, to, abi.ChainEpoch(0), make(map[uint64]paych.LaneState)))

	mgr, err := newManager(store, mock)
	require.NoError(t, err)

	// Send create message for a channel with value 10
	createAmt := big.NewInt(10)
	_, createMsgCid, err := mgr.GetPaych(ctx, from, to, createAmt, onChainReserve)
	require.NoError(t, err)

	// Queue up two add funds requests behind create channel
	var addFundsSent sync.WaitGroup
	addFundsSent.Add(2)

	addFundsAmt1 := big.NewInt(5)
	addFundsAmt2 := big.NewInt(3)
	var addFundsCh1 address.Address
	var addFundsCh2 address.Address
	var addFundsMcid1 cid.Cid
	var addFundsMcid2 cid.Cid
	go func() {
		defer addFundsSent.Done()

		// Request add funds - should block until create channel has completed
		var err error
		addFundsCh1, addFundsMcid1, err = mgr.GetPaych(ctx, from, to, addFundsAmt1, onChainReserve)
		require.NoError(t, err)
	}()

	go func() {
		defer addFundsSent.Done()

		// Request add funds again - should merge with waiting add funds request
		var err error
		addFundsCh2, addFundsMcid2, err = mgr.GetPaych(ctx, from, to, addFundsAmt2, onChainReserve)
		require.NoError(t, err)
	}()
	// Wait for add funds requests to be queued up
	waitForQueueSize(t, mgr, from, to, 2)

	// Send create channel response
	response := testChannelResponse(t, ch)
	mock.receiveMsgResponse(createMsgCid, response)

	// Wait for create channel response
	chres, err := mgr.GetPaychWaitReady(ctx, createMsgCid)
	require.NoError(t, err)
	require.Equal(t, ch, chres)

	// Wait for add funds requests to be sent
	addFundsSent.Wait()

	// Expect add funds requests to have same channel as create channel and
	// same message cid as each other (because they should have been merged)
	require.Equal(t, ch, addFundsCh1)
	require.Equal(t, ch, addFundsCh2)
	require.Equal(t, addFundsMcid1, addFundsMcid2)

	// Send success add funds response
	mock.receiveMsgResponse(addFundsMcid1, types.MessageReceipt{
		ExitCode: 0,
		Return:   []byte{},
	})

	// Wait for add funds response
	addFundsCh, err := mgr.GetPaychWaitReady(ctx, addFundsMcid1)
	require.NoError(t, err)
	require.Equal(t, ch, addFundsCh)

	// Make sure that one create channel message and one add funds message was
	// sent
	require.Equal(t, 2, mock.pushedMessageCount())

	// Check create message amount is correct
	createMsg := mock.pushedMessages(createMsgCid)
	require.Equal(t, from, createMsg.Message.From)
	require.Equal(t, lotusinit.Address, createMsg.Message.To)
	require.Equal(t, createAmt, createMsg.Message.Value)

	// Check merged add funds amount is the sum of the individual
	// amounts
	addFundsMsg := mock.pushedMessages(addFundsMcid1)
	require.Equal(t, from, addFundsMsg.Message.From)
	require.Equal(t, ch, addFundsMsg.Message.To)
	require.Equal(t, types.BigAdd(addFundsAmt1, addFundsAmt2), addFundsMsg.Message.Value)
}

<<<<<<< HEAD
func TestPaychGetMergePrefundAndReserve(t *testing.T) {
	ctx := context.Background()
	store := NewStore(ds_sync.MutexWrap(ds.NewMapDatastore()))

	ch := tutils.NewIDAddr(t, 100)
	from := tutils.NewIDAddr(t, 101)
	to := tutils.NewIDAddr(t, 102)

	mock := newMockManagerAPI()
	defer mock.close()

	act := &types.Actor{
		Code:    builtin.AccountActorCodeID,
		Head:    cid.Cid{},
		Nonce:   0,
		Balance: types.NewInt(20),
	}
	mock.setPaychState(ch, act, paychmock.NewMockPayChState(from, to, abi.ChainEpoch(0), make(map[uint64]paych.LaneState)))

	mgr, err := newManager(store, mock)
	require.NoError(t, err)

	// Send create message for a channel with value 10
	createAmt := big.NewInt(10)
	_, createMsgCid, err := mgr.GetPaych(ctx, from, to, createAmt, onChainReserve)
	require.NoError(t, err)

	// Queue up two add funds requests behind create channel
	var addFundsSent sync.WaitGroup
	addFundsSent.Add(2)

	addFundsAmt1 := big.NewInt(5) // 1 prefunds
	addFundsAmt2 := big.NewInt(3) // 2 reserves
	var addFundsCh1 address.Address
	var addFundsCh2 address.Address
	var addFundsMcid1 cid.Cid
	var addFundsMcid2 cid.Cid
	go func() {
		defer addFundsSent.Done()

		// Request add funds - should block until create channel has completed
		var err error
		addFundsCh1, addFundsMcid1, err = mgr.GetPaych(ctx, from, to, addFundsAmt1, onChainNoReserve)
		require.NoError(t, err)
	}()

	go func() {
		defer addFundsSent.Done()

		// Request add funds again - should merge with waiting add funds request
		var err error
		addFundsCh2, addFundsMcid2, err = mgr.GetPaych(ctx, from, to, addFundsAmt2, onChainReserve)
		require.NoError(t, err)
	}()
	// Wait for add funds requests to be queued up
	waitForQueueSize(t, mgr, from, to, 2)

	// Send create channel response
	response := testChannelResponse(t, ch)
	mock.receiveMsgResponse(createMsgCid, response)

	// Wait for create channel response
	chres, err := mgr.GetPaychWaitReady(ctx, createMsgCid)
	require.NoError(t, err)
	require.Equal(t, ch, chres)

	// Wait for add funds requests to be sent
	addFundsSent.Wait()

	// Expect add funds requests to have same channel as create channel and
	// same message cid as each other (because they should have been merged)
	require.Equal(t, ch, addFundsCh1)
	require.Equal(t, ch, addFundsCh2)
	require.Equal(t, addFundsMcid1, addFundsMcid2)

	// Send success add funds response
	mock.receiveMsgResponse(addFundsMcid1, types.MessageReceipt{
		ExitCode: 0,
		Return:   []byte{},
	})

	// Wait for add funds response
	addFundsCh, err := mgr.GetPaychWaitReady(ctx, addFundsMcid1)
	require.NoError(t, err)
	require.Equal(t, ch, addFundsCh)

	// Make sure that one create channel message and one add funds message was
	// sent
	require.Equal(t, 2, mock.pushedMessageCount())

	// Check create message amount is correct
	createMsg := mock.pushedMessages(createMsgCid)
	require.Equal(t, from, createMsg.Message.From)
	require.Equal(t, lotusinit.Address, createMsg.Message.To)
	require.Equal(t, createAmt, createMsg.Message.Value)

	// Check merged add funds amount is the sum of the individual
	// amounts
	addFundsMsg := mock.pushedMessages(addFundsMcid1)
	require.Equal(t, from, addFundsMsg.Message.From)
	require.Equal(t, ch, addFundsMsg.Message.To)
	require.Equal(t, types.BigAdd(addFundsAmt1, addFundsAmt2), addFundsMsg.Message.Value)
}

func TestPaychGetMergePrefundAndReservePrefunded(t *testing.T) {
=======
// TestPaychGetMergeAddFundsCtxCancelOne tests that when a queued add funds
// request is cancelled, its amount is removed from the total merged add funds
func TestPaychGetMergeAddFundsCtxCancelOne(t *testing.T) {
	//stm: @TOKEN_PAYCH_WAIT_READY_001
>>>>>>> e435b424
	ctx := context.Background()
	store := NewStore(ds_sync.MutexWrap(ds.NewMapDatastore()))

	ch := tutils.NewIDAddr(t, 100)
	from := tutils.NewIDAddr(t, 101)
	to := tutils.NewIDAddr(t, 102)

	mock := newMockManagerAPI()
	defer mock.close()

	act := &types.Actor{
		Code:    builtin.AccountActorCodeID,
		Head:    cid.Cid{},
		Nonce:   0,
		Balance: types.NewInt(20),
	}
	mock.setPaychState(ch, act, paychmock.NewMockPayChState(from, to, abi.ChainEpoch(0), make(map[uint64]paych.LaneState)))

	mgr, err := newManager(store, mock)
	require.NoError(t, err)

	// Send create message for a channel with value 10
	createAmt := big.NewInt(10)
	_, createMsgCid, err := mgr.GetPaych(ctx, from, to, createAmt, onChainNoReserve)
	require.NoError(t, err)

	// Queue up two add funds requests behind create channel
	var addFundsSent sync.WaitGroup
	addFundsSent.Add(2)

	addFundsAmt1 := big.NewInt(5) // 1 prefunds
	addFundsAmt2 := big.NewInt(3) // 2 reserves
	var addFundsCh1 address.Address
	var addFundsCh2 address.Address
	var addFundsMcid1 cid.Cid
	var addFundsMcid2 cid.Cid
	go func() {
		defer addFundsSent.Done()

		// Request add funds - should block until create channel has completed
		var err error
		addFundsCh1, addFundsMcid1, err = mgr.GetPaych(ctx, from, to, addFundsAmt1, onChainNoReserve)
		require.NoError(t, err)
	}()

	go func() {
		defer addFundsSent.Done()

		// Request add funds again - should merge with waiting add funds request
		var err error
		addFundsCh2, addFundsMcid2, err = mgr.GetPaych(ctx, from, to, addFundsAmt2, onChainReserve)
		require.NoError(t, err)
	}()
	// Wait for add funds requests to be queued up
	waitForQueueSize(t, mgr, from, to, 2)

	// Send create channel response
	response := testChannelResponse(t, ch)
	mock.receiveMsgResponse(createMsgCid, response)

	// Wait for create channel response
	chres, err := mgr.GetPaychWaitReady(ctx, createMsgCid)
	require.NoError(t, err)
	require.Equal(t, ch, chres)

	// Wait for add funds requests to be sent
	addFundsSent.Wait()

	// Expect add funds requests to have same channel as create channel and
	// same message cid as each other (because they should have been merged)
	require.Equal(t, ch, addFundsCh1)
	require.Equal(t, ch, addFundsCh2)
	require.NotEqual(t, cid.Undef, addFundsMcid1)
	require.Equal(t, cid.Undef, addFundsMcid2)

	// Send success add funds response
	mock.receiveMsgResponse(addFundsMcid1, types.MessageReceipt{
		ExitCode: 0,
		Return:   []byte{},
	})

	// Wait for add funds response
	addFundsCh, err := mgr.GetPaychWaitReady(ctx, addFundsMcid1)
	require.NoError(t, err)
	require.Equal(t, ch, addFundsCh)

	// Make sure that one create channel message and one add funds message was
	// sent
	require.Equal(t, 2, mock.pushedMessageCount())

	// Check create message amount is correct
	createMsg := mock.pushedMessages(createMsgCid)
	require.Equal(t, from, createMsg.Message.From)
	require.Equal(t, lotusinit.Address, createMsg.Message.To)
	require.Equal(t, createAmt, createMsg.Message.Value)

	// Check merged add funds amount is the sum of the individual
	// amounts
	addFundsMsg := mock.pushedMessages(addFundsMcid1)
	require.Equal(t, from, addFundsMsg.Message.From)
	require.Equal(t, ch, addFundsMsg.Message.To)
	require.Equal(t, addFundsAmt1, addFundsMsg.Message.Value)
}

func TestPaychGetMergePrefundAndReservePrefundedOneOffchain(t *testing.T) {
	ctx := context.Background()
	store := NewStore(ds_sync.MutexWrap(ds.NewMapDatastore()))

	ch := tutils.NewIDAddr(t, 100)
	from := tutils.NewIDAddr(t, 101)
	to := tutils.NewIDAddr(t, 102)

	mock := newMockManagerAPI()
	defer mock.close()

	act := &types.Actor{
		Code:    builtin.AccountActorCodeID,
		Head:    cid.Cid{},
		Nonce:   0,
		Balance: types.NewInt(20),
	}
	mock.setPaychState(ch, act, paychmock.NewMockPayChState(from, to, abi.ChainEpoch(0), make(map[uint64]paych.LaneState)))

	mgr, err := newManager(store, mock)
	require.NoError(t, err)

	// Send create message for a channel with value 10
	createAmt := big.NewInt(10)
	_, createMsgCid, err := mgr.GetPaych(ctx, from, to, createAmt, onChainNoReserve)
	require.NoError(t, err)

	// Queue up two add funds requests behind create channel
	var addFundsSent sync.WaitGroup
	addFundsSent.Add(2)

	addFundsAmt1 := big.NewInt(5) // 1 reserves
	addFundsAmt2 := big.NewInt(3) // 2 reserves
	var addFundsCh1 address.Address
	var addFundsCh2 address.Address
	var addFundsMcid1 cid.Cid
	var addFundsMcid2 cid.Cid
	go func() {
		defer addFundsSent.Done()

		// Request add funds - should block until create channel has completed
		var err error
		addFundsCh1, addFundsMcid1, err = mgr.GetPaych(ctx, from, to, addFundsAmt1, offChainReserve)
		require.NoError(t, err)
	}()

	go func() {
		defer addFundsSent.Done()

		// Request add funds again - should merge with waiting add funds request
		var err error
		addFundsCh2, addFundsMcid2, err = mgr.GetPaych(ctx, from, to, addFundsAmt2, onChainReserve)
		require.NoError(t, err)
	}()
	// Wait for add funds requests to be queued up
	waitForQueueSize(t, mgr, from, to, 2)

	// Send create channel response
	response := testChannelResponse(t, ch)
	mock.receiveMsgResponse(createMsgCid, response)

	// Wait for create channel response
	chres, err := mgr.GetPaychWaitReady(ctx, createMsgCid)
	require.NoError(t, err)
	require.Equal(t, ch, chres)

	// Wait for add funds requests to be sent
	addFundsSent.Wait()

	// Expect add funds requests to have same channel as create channel and
	// same message cid as each other (because they should have been merged)
	require.Equal(t, ch, addFundsCh1)
	require.Equal(t, ch, addFundsCh2)
	require.Equal(t, cid.Undef, addFundsMcid1)
	require.Equal(t, cid.Undef, addFundsMcid2)

	// Make sure that one create channel message was sent
	require.Equal(t, 1, mock.pushedMessageCount())

	// Check create message amount is correct
	createMsg := mock.pushedMessages(createMsgCid)
	require.Equal(t, from, createMsg.Message.From)
	require.Equal(t, lotusinit.Address, createMsg.Message.To)
	require.Equal(t, createAmt, createMsg.Message.Value)
}

func TestPaychGetMergePrefundAndReservePrefundedBothOffchainOneFail(t *testing.T) {
	ctx := context.Background()
	store := NewStore(ds_sync.MutexWrap(ds.NewMapDatastore()))

	ch := tutils.NewIDAddr(t, 100)
	from := tutils.NewIDAddr(t, 101)
	to := tutils.NewIDAddr(t, 102)

	mock := newMockManagerAPI()
	defer mock.close()

	act := &types.Actor{
		Code:    builtin.AccountActorCodeID,
		Head:    cid.Cid{},
		Nonce:   0,
		Balance: types.NewInt(20),
	}
	mock.setPaychState(ch, act, paychmock.NewMockPayChState(from, to, abi.ChainEpoch(0), make(map[uint64]paych.LaneState)))

	mgr, err := newManager(store, mock)
	require.NoError(t, err)

	// Send create message for a channel with value 10
	createAmt := big.NewInt(10)
	_, createMsgCid, err := mgr.GetPaych(ctx, from, to, createAmt, onChainNoReserve)
	require.NoError(t, err)

	// Queue up two add funds requests behind create channel
	var addFundsSent sync.WaitGroup
	addFundsSent.Add(2)

	addFundsAmt1 := big.NewInt(5) // 1 reserves
	addFundsAmt2 := big.NewInt(6) // 2 reserves too much
	var addFundsCh1 address.Address
	var addFundsCh2 address.Address
	var addFundsMcid1 cid.Cid
	var addFundsMcid2 cid.Cid
	go func() {
		defer addFundsSent.Done()

		// Request add funds - should block until create channel has completed
		var err error
		addFundsCh1, addFundsMcid1, err = mgr.GetPaych(ctx, from, to, addFundsAmt1, offChainReserve)
		require.NoError(t, err)
	}()

	go func() {
		defer addFundsSent.Done()

		// Request add funds again - should merge with waiting add funds request
		var err error
		addFundsCh2, addFundsMcid2, err = mgr.GetPaych(ctx, from, to, addFundsAmt2, offChainReserve)
		require.Error(t, err)
	}()
	// Wait for add funds requests to be queued up
	waitForQueueSize(t, mgr, from, to, 2)

	// Send create channel response
	response := testChannelResponse(t, ch)
	mock.receiveMsgResponse(createMsgCid, response)

	// Wait for create channel response
	chres, err := mgr.GetPaychWaitReady(ctx, createMsgCid)
	require.NoError(t, err)
	require.Equal(t, ch, chres)

	// Wait for add funds requests to be sent
	addFundsSent.Wait()

	// Expect add funds requests to have same channel as create channel and
	// same message cid as each other (because they should have been merged)
	require.Equal(t, ch, addFundsCh1)
	require.Equal(t, ch, addFundsCh2)
	require.Equal(t, cid.Undef, addFundsMcid1)
	require.Equal(t, cid.Undef, addFundsMcid2)

	// Make sure that one create channel message was sent
	require.Equal(t, 1, mock.pushedMessageCount())

	// Check create message amount is correct
	createMsg := mock.pushedMessages(createMsgCid)
	require.Equal(t, from, createMsg.Message.From)
	require.Equal(t, lotusinit.Address, createMsg.Message.To)
	require.Equal(t, createAmt, createMsg.Message.Value)
}

func TestPaychGetMergePrefundAndReserveOneOffchainOneFail(t *testing.T) {
	ctx := context.Background()
	store := NewStore(ds_sync.MutexWrap(ds.NewMapDatastore()))

	ch := tutils.NewIDAddr(t, 100)
	from := tutils.NewIDAddr(t, 101)
	to := tutils.NewIDAddr(t, 102)

	mock := newMockManagerAPI()
	defer mock.close()

	act := &types.Actor{
		Code:    builtin.AccountActorCodeID,
		Head:    cid.Cid{},
		Nonce:   0,
		Balance: types.NewInt(20),
	}
	mock.setPaychState(ch, act, paychmock.NewMockPayChState(from, to, abi.ChainEpoch(0), make(map[uint64]paych.LaneState)))

	mgr, err := newManager(store, mock)
	require.NoError(t, err)

	// Send create message for a channel with value 10
	createAmt := big.NewInt(10)
	_, createMsgCid, err := mgr.GetPaych(ctx, from, to, createAmt, onChainReserve)
	require.NoError(t, err)

	// Queue up two add funds requests behind create channel
	var addFundsSent sync.WaitGroup
	addFundsSent.Add(2)

	addFundsAmt1 := big.NewInt(5) // 1 reserves
	addFundsAmt2 := big.NewInt(6) // 2 reserves
	var addFundsCh1 address.Address
	var addFundsCh2 address.Address
	var addFundsMcid1 cid.Cid
	var addFundsMcid2 cid.Cid
	go func() {
		defer addFundsSent.Done()

		// Request add funds - should block until create channel has completed
		var err error
		addFundsCh1, addFundsMcid1, err = mgr.GetPaych(ctx, from, to, addFundsAmt1, onChainReserve)
		require.NoError(t, err)
	}()

	go func() {
		defer addFundsSent.Done()

		// Request add funds again - should merge with waiting add funds request
		var err error
		addFundsCh2, addFundsMcid2, err = mgr.GetPaych(ctx, from, to, addFundsAmt2, offChainReserve)
		require.Error(t, err)
	}()
	// Wait for add funds requests to be queued up
	waitForQueueSize(t, mgr, from, to, 2)

	// Send create channel response
	response := testChannelResponse(t, ch)
	mock.receiveMsgResponse(createMsgCid, response)

	// Wait for create channel response
	chres, err := mgr.GetPaychWaitReady(ctx, createMsgCid)
	require.NoError(t, err)
	require.Equal(t, ch, chres)

	// Wait for add funds requests to be sent
	addFundsSent.Wait()

	// Expect add funds requests to have same channel as create channel and
	// same message cid as each other (because they should have been merged)
	require.Equal(t, ch, addFundsCh1)
	require.Equal(t, ch, addFundsCh2)
	require.NotEqual(t, cid.Undef, addFundsMcid1)
	require.Equal(t, cid.Undef, addFundsMcid2)

	// Make sure that one create channel message was sent
	require.Equal(t, 2, mock.pushedMessageCount())

	// Check create message amount is correct
	createMsg := mock.pushedMessages(createMsgCid)
	require.Equal(t, from, createMsg.Message.From)
	require.Equal(t, lotusinit.Address, createMsg.Message.To)
	require.Equal(t, createAmt, createMsg.Message.Value)

	// Check merged add funds amount is the sum of the individual
	// amounts
	addFundsMsg := mock.pushedMessages(addFundsMcid1)
	require.Equal(t, from, addFundsMsg.Message.From)
	require.Equal(t, ch, addFundsMsg.Message.To)
	require.Equal(t, addFundsAmt1, addFundsMsg.Message.Value)
}

// TestPaychGetMergeAddFundsCtxCancelOne tests that when a queued add funds
// request is cancelled, its amount is removed from the total merged add funds
func TestPaychGetMergeAddFundsCtxCancelOne(t *testing.T) {
	ctx := context.Background()
	store := NewStore(ds_sync.MutexWrap(ds.NewMapDatastore()))

	ch := tutils.NewIDAddr(t, 100)
	from := tutils.NewIDAddr(t, 101)
	to := tutils.NewIDAddr(t, 102)

	mock := newMockManagerAPI()
	defer mock.close()

	act := &types.Actor{
		Code:    builtin.AccountActorCodeID,
		Head:    cid.Cid{},
		Nonce:   0,
		Balance: types.NewInt(20),
	}
	mock.setPaychState(ch, act, paychmock.NewMockPayChState(from, to, abi.ChainEpoch(0), make(map[uint64]paych.LaneState)))

	mgr, err := newManager(store, mock)
	require.NoError(t, err)

	// Send create message for a channel with value 10
	createAmt := big.NewInt(10)
	_, createMsgCid, err := mgr.GetPaych(ctx, from, to, createAmt, onChainReserve)
	require.NoError(t, err)

	// Queue up two add funds requests behind create channel
	var addFundsSent sync.WaitGroup
	addFundsSent.Add(2)

	addFundsAmt1 := big.NewInt(5)
	addFundsAmt2 := big.NewInt(3)
	var addFundsCh2 address.Address
	var addFundsMcid2 cid.Cid
	var addFundsErr1 error
	addFundsCtx1, cancelAddFundsCtx1 := context.WithCancel(ctx)
	go func() {
		defer addFundsSent.Done()

		// Request add funds - should block until create channel has completed
		_, _, addFundsErr1 = mgr.GetPaych(addFundsCtx1, from, to, addFundsAmt1, onChainReserve)
	}()

	go func() {
		defer addFundsSent.Done()

		// Request add funds again - should merge with waiting add funds request
		var err error
		addFundsCh2, addFundsMcid2, err = mgr.GetPaych(ctx, from, to, addFundsAmt2, onChainReserve)
		require.NoError(t, err)
	}()
	// Wait for add funds requests to be queued up
	waitForQueueSize(t, mgr, from, to, 2)

	// Cancel the first add funds request
	cancelAddFundsCtx1()

	// Send create channel response
	response := testChannelResponse(t, ch)
	mock.receiveMsgResponse(createMsgCid, response)

	// Wait for create channel response
	chres, err := mgr.GetPaychWaitReady(ctx, createMsgCid)
	require.NoError(t, err)
	require.Equal(t, ch, chres)

	// Wait for add funds requests to be sent
	addFundsSent.Wait()

	// Expect first add funds request to have been cancelled
	require.NotNil(t, addFundsErr1)
	require.Equal(t, ch, addFundsCh2)

	// Send success add funds response
	mock.receiveMsgResponse(addFundsMcid2, types.MessageReceipt{
		ExitCode: 0,
		Return:   []byte{},
	})

	// Wait for add funds response
	addFundsCh, err := mgr.GetPaychWaitReady(ctx, addFundsMcid2)
	require.NoError(t, err)
	require.Equal(t, ch, addFundsCh)

	// Make sure that one create channel message and one add funds message was
	// sent
	require.Equal(t, 2, mock.pushedMessageCount())

	// Check create message amount is correct
	createMsg := mock.pushedMessages(createMsgCid)
	require.Equal(t, from, createMsg.Message.From)
	require.Equal(t, lotusinit.Address, createMsg.Message.To)
	require.Equal(t, createAmt, createMsg.Message.Value)

	// Check merged add funds amount only includes the second add funds amount
	// (because first was cancelled)
	addFundsMsg := mock.pushedMessages(addFundsMcid2)
	require.Equal(t, from, addFundsMsg.Message.From)
	require.Equal(t, ch, addFundsMsg.Message.To)
	require.Equal(t, addFundsAmt2, addFundsMsg.Message.Value)
}

// TestPaychGetMergeAddFundsCtxCancelAll tests that when all queued add funds
// requests are cancelled, no add funds message is sent
func TestPaychGetMergeAddFundsCtxCancelAll(t *testing.T) {
	//stm: @TOKEN_PAYCH_WAIT_READY_001
	ctx := context.Background()
	store := NewStore(ds_sync.MutexWrap(ds.NewMapDatastore()))

	ch := tutils.NewIDAddr(t, 100)
	from := tutils.NewIDAddr(t, 101)
	to := tutils.NewIDAddr(t, 102)

	mock := newMockManagerAPI()
	defer mock.close()

	mgr, err := newManager(store, mock)
	require.NoError(t, err)

	// Send create message for a channel with value 10
	createAmt := big.NewInt(10)
	_, createMsgCid, err := mgr.GetPaych(ctx, from, to, createAmt, onChainReserve)
	require.NoError(t, err)

	// Queue up two add funds requests behind create channel
	var addFundsSent sync.WaitGroup
	addFundsSent.Add(2)

	var addFundsErr1 error
	var addFundsErr2 error
	addFundsCtx1, cancelAddFundsCtx1 := context.WithCancel(ctx)
	addFundsCtx2, cancelAddFundsCtx2 := context.WithCancel(ctx)
	go func() {
		defer addFundsSent.Done()

		// Request add funds - should block until create channel has completed
		_, _, addFundsErr1 = mgr.GetPaych(addFundsCtx1, from, to, big.NewInt(5), onChainReserve)
	}()

	go func() {
		defer addFundsSent.Done()

		// Request add funds again - should merge with waiting add funds request
		_, _, addFundsErr2 = mgr.GetPaych(addFundsCtx2, from, to, big.NewInt(3), onChainReserve)
	}()
	// Wait for add funds requests to be queued up
	waitForQueueSize(t, mgr, from, to, 2)

	// Cancel all add funds requests
	cancelAddFundsCtx1()
	cancelAddFundsCtx2()

	// Send create channel response
	response := testChannelResponse(t, ch)
	mock.receiveMsgResponse(createMsgCid, response)

	// Wait for create channel response
	chres, err := mgr.GetPaychWaitReady(ctx, createMsgCid)
	require.NoError(t, err)
	require.Equal(t, ch, chres)

	// Wait for add funds requests to error out
	addFundsSent.Wait()

	require.NotNil(t, addFundsErr1)
	require.NotNil(t, addFundsErr2)

	// Make sure that just the create channel message was sent
	require.Equal(t, 1, mock.pushedMessageCount())

	// Check create message amount is correct
	createMsg := mock.pushedMessages(createMsgCid)
	require.Equal(t, from, createMsg.Message.From)
	require.Equal(t, lotusinit.Address, createMsg.Message.To)
	require.Equal(t, createAmt, createMsg.Message.Value)
}

// TestPaychAvailableFunds tests that PaychAvailableFunds returns the correct
// channel state
func TestPaychAvailableFunds(t *testing.T) {
	//stm: @TOKEN_PAYCH_WAIT_READY_001, @TOKEN_PAYCH_AVAILABLE_FUNDS_001, @TOKEN_PAYCH_AVAILABLE_FUNDS_002, @TOKEN_PAYCH_AVAILABLE_FUNDS_003
	ctx := context.Background()
	store := NewStore(ds_sync.MutexWrap(ds.NewMapDatastore()))

	fromKeyPrivate, fromKeyPublic := testGenerateKeyPair(t)
	ch := tutils.NewIDAddr(t, 100)
	from := tutils.NewSECP256K1Addr(t, string(fromKeyPublic))
	to := tutils.NewIDAddr(t, 102)
	fromAcct := tutils.NewActorAddr(t, "fromAct")
	toAcct := tutils.NewActorAddr(t, "toAct")

	mock := newMockManagerAPI()
	defer mock.close()

	mgr, err := newManager(store, mock)
	require.NoError(t, err)

	// No channel created yet so available funds should be all zeroes
	av, err := mgr.AvailableFundsByFromTo(ctx, from, to)
	require.NoError(t, err)
	require.Nil(t, av.Channel)
	require.Nil(t, av.PendingWaitSentinel)
	require.EqualValues(t, 0, av.ConfirmedAmt.Int64())
	require.EqualValues(t, 0, av.PendingAmt.Int64())
	require.EqualValues(t, 0, av.QueuedAmt.Int64())
	require.EqualValues(t, 0, av.VoucherReedeemedAmt.Int64())

	// Send create message for a channel with value 10
	createAmt := big.NewInt(10)
	_, createMsgCid, err := mgr.GetPaych(ctx, from, to, createAmt, onChainReserve)
	require.NoError(t, err)

	// Available funds should reflect create channel message sent
	av, err = mgr.AvailableFundsByFromTo(ctx, from, to)
	require.NoError(t, err)
	require.Nil(t, av.Channel)
	require.EqualValues(t, 0, av.ConfirmedAmt.Int64())
	require.EqualValues(t, createAmt, av.PendingAmt)
	require.EqualValues(t, 0, av.QueuedAmt.Int64())
	require.EqualValues(t, 0, av.VoucherReedeemedAmt.Int64())
	// Should now have a pending wait sentinel
	require.NotNil(t, av.PendingWaitSentinel)

	// Queue up an add funds request behind create channel
	var addFundsSent sync.WaitGroup
	addFundsSent.Add(1)

	addFundsAmt := big.NewInt(5)
	var addFundsMcid cid.Cid
	go func() {
		defer addFundsSent.Done()

		// Request add funds - should block until create channel has completed
		var err error
		_, addFundsMcid, err = mgr.GetPaych(ctx, from, to, addFundsAmt, onChainReserve)
		require.NoError(t, err)
	}()

	// Wait for add funds request to be queued up
	waitForQueueSize(t, mgr, from, to, 1)

	// Available funds should now include queued funds
	av, err = mgr.AvailableFundsByFromTo(ctx, from, to)
	require.NoError(t, err)
	require.Nil(t, av.Channel)
	require.NotNil(t, av.PendingWaitSentinel)
	require.EqualValues(t, 0, av.ConfirmedAmt.Int64())
	// create amount is still pending
	require.EqualValues(t, createAmt, av.PendingAmt)
	// queued amount now includes add funds amount
	require.EqualValues(t, addFundsAmt, av.QueuedAmt)
	require.EqualValues(t, 0, av.VoucherReedeemedAmt.Int64())

	// Create channel in state
	mock.setAccountAddress(fromAcct, from)
	mock.setAccountAddress(toAcct, to)
	act := &types.Actor{
		Code:    builtin.AccountActorCodeID,
		Head:    cid.Cid{},
		Nonce:   0,
		Balance: createAmt,
	}
	mock.setPaychState(ch, act, paychmock.NewMockPayChState(fromAcct, toAcct, abi.ChainEpoch(0), make(map[uint64]paych.LaneState)))
	// Send create channel response
	response := testChannelResponse(t, ch)
	mock.receiveMsgResponse(createMsgCid, response)

	// Wait for create channel response
	chres, err := mgr.GetPaychWaitReady(ctx, *av.PendingWaitSentinel)
	require.NoError(t, err)
	require.Equal(t, ch, chres)

	// Wait for add funds request to be sent
	addFundsSent.Wait()

	// Available funds should now include the channel and also a wait sentinel
	// for the add funds message
	av, err = mgr.AvailableFunds(ctx, ch)
	require.NoError(t, err)
	require.NotNil(t, av.Channel)
	require.NotNil(t, av.PendingWaitSentinel)
	// create amount is now confirmed
	require.EqualValues(t, createAmt, av.ConfirmedAmt)
	// add funds amount it now pending
	require.EqualValues(t, addFundsAmt, av.PendingAmt)
	require.EqualValues(t, 0, av.QueuedAmt.Int64())
	require.EqualValues(t, 0, av.VoucherReedeemedAmt.Int64())

	// Send success add funds response
	mock.receiveMsgResponse(addFundsMcid, types.MessageReceipt{
		ExitCode: 0,
		Return:   []byte{},
	})

	// Wait for add funds response
	_, err = mgr.GetPaychWaitReady(ctx, *av.PendingWaitSentinel)
	require.NoError(t, err)

	// Available funds should no longer have a wait sentinel
	av, err = mgr.AvailableFunds(ctx, ch)
	require.NoError(t, err)
	require.NotNil(t, av.Channel)
	require.Nil(t, av.PendingWaitSentinel)
	// confirmed amount now includes create and add funds amounts
	require.EqualValues(t, types.BigAdd(createAmt, addFundsAmt), av.ConfirmedAmt)
	require.EqualValues(t, 0, av.PendingAmt.Int64())
	require.EqualValues(t, 0, av.QueuedAmt.Int64())
	require.EqualValues(t, 0, av.VoucherReedeemedAmt.Int64())

	// Add some vouchers
	voucherAmt1 := types.NewInt(3)
	voucher := createTestVoucher(t, ch, 1, 1, voucherAmt1, fromKeyPrivate)
	_, err = mgr.AddVoucherOutbound(ctx, ch, voucher, nil, types.NewInt(0))
	require.NoError(t, err)

	voucherAmt2 := types.NewInt(2)
	voucher = createTestVoucher(t, ch, 2, 1, voucherAmt2, fromKeyPrivate)
	_, err = mgr.AddVoucherOutbound(ctx, ch, voucher, nil, types.NewInt(0))
	require.NoError(t, err)

	av, err = mgr.AvailableFunds(ctx, ch)
	require.NoError(t, err)
	require.NotNil(t, av.Channel)
	require.Nil(t, av.PendingWaitSentinel)
	require.EqualValues(t, types.BigAdd(createAmt, addFundsAmt), av.ConfirmedAmt)
	require.EqualValues(t, 0, av.PendingAmt.Int64())
	require.EqualValues(t, 0, av.QueuedAmt.Int64())
	// voucher redeemed amount now includes vouchers
	require.EqualValues(t, types.BigAdd(voucherAmt1, voucherAmt2), av.VoucherReedeemedAmt)
}

// waitForQueueSize waits for the funds request queue to be of the given size
func waitForQueueSize(t *testing.T, mgr *Manager, from address.Address, to address.Address, size int) {
	ca, err := mgr.accessorByFromTo(from, to)
	require.NoError(t, err)

	for {
		if ca.queueSize() == size {
			return
		}

		time.Sleep(time.Millisecond)
	}
}<|MERGE_RESOLUTION|>--- conflicted
+++ resolved
@@ -916,7 +916,6 @@
 	require.Equal(t, types.BigAdd(addFundsAmt1, addFundsAmt2), addFundsMsg.Message.Value)
 }
 
-<<<<<<< HEAD
 func TestPaychGetMergePrefundAndReserve(t *testing.T) {
 	ctx := context.Background()
 	store := NewStore(ds_sync.MutexWrap(ds.NewMapDatastore()))
@@ -1022,12 +1021,6 @@
 }
 
 func TestPaychGetMergePrefundAndReservePrefunded(t *testing.T) {
-=======
-// TestPaychGetMergeAddFundsCtxCancelOne tests that when a queued add funds
-// request is cancelled, its amount is removed from the total merged add funds
-func TestPaychGetMergeAddFundsCtxCancelOne(t *testing.T) {
-	//stm: @TOKEN_PAYCH_WAIT_READY_001
->>>>>>> e435b424
 	ctx := context.Background()
 	store := NewStore(ds_sync.MutexWrap(ds.NewMapDatastore()))
 
@@ -1400,6 +1393,7 @@
 // TestPaychGetMergeAddFundsCtxCancelOne tests that when a queued add funds
 // request is cancelled, its amount is removed from the total merged add funds
 func TestPaychGetMergeAddFundsCtxCancelOne(t *testing.T) {
+	//stm: @TOKEN_PAYCH_WAIT_READY_001
 	ctx := context.Background()
 	store := NewStore(ds_sync.MutexWrap(ds.NewMapDatastore()))
 
