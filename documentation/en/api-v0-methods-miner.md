--- conflicted
+++ resolved
@@ -88,13 +88,10 @@
   * [NetLimit](#NetLimit)
   * [NetPeerInfo](#NetPeerInfo)
   * [NetPeers](#NetPeers)
-<<<<<<< HEAD
+  * [NetPing](#NetPing)
   * [NetProtectAdd](#NetProtectAdd)
   * [NetProtectList](#NetProtectList)
   * [NetProtectRemove](#NetProtectRemove)
-=======
-  * [NetPing](#NetPing)
->>>>>>> bc88a02f
   * [NetPubsubScores](#NetPubsubScores)
   * [NetSetLimit](#NetSetLimit)
   * [NetStat](#NetStat)
@@ -1855,7 +1852,20 @@
 ]
 ```
 
-<<<<<<< HEAD
+### NetPing
+
+
+Perms: read
+
+Inputs:
+```json
+[
+  "12D3KooWGzxzKZYveHXtpG6AsrUJBcWxHBFS2HsEoGTxrMLvKXtf"
+]
+```
+
+Response: `60000000000`
+
 ### NetProtectAdd
 
 
@@ -1873,14 +1883,10 @@
 Response: `{}`
 
 ### NetProtectList
-=======
-### NetPing
->>>>>>> bc88a02f
-
-
-Perms: read
-
-<<<<<<< HEAD
+
+
+Perms: read
+
 Inputs: `null`
 
 Response:
@@ -1905,16 +1911,6 @@
 ```
 
 Response: `{}`
-=======
-Inputs:
-```json
-[
-  "12D3KooWGzxzKZYveHXtpG6AsrUJBcWxHBFS2HsEoGTxrMLvKXtf"
-]
-```
-
-Response: `60000000000`
->>>>>>> bc88a02f
 
 ### NetPubsubScores
 
