package miner

import (
	"bytes"
	"errors"

	"github.com/filecoin-project/go-address"
	"github.com/filecoin-project/go-bitfield"
	"github.com/filecoin-project/go-state-types/abi"
	"github.com/filecoin-project/go-state-types/dline"
	"github.com/ipfs/go-cid"
	"github.com/libp2p/go-libp2p-core/peer"
	cbg "github.com/whyrusleeping/cbor-gen"
	"golang.org/x/xerrors"

	"github.com/filecoin-project/lotus/chain/actors/adt"

	builtin3 "github.com/filecoin-project/specs-actors/v3/actors/builtin"

	miner3 "github.com/filecoin-project/specs-actors/v3/actors/builtin/miner"
	adt3 "github.com/filecoin-project/specs-actors/v3/actors/util/adt"
)

var _ State = (*state3)(nil)

func load3(store adt.Store, root cid.Cid) (State, error) {
	out := state3{store: store}
	err := store.Get(store.Context(), root, &out)
	if err != nil {
		return nil, err
	}
	return &out, nil
}

func make3(store adt.Store) (State, error) {
	out := state3{store: store}
	out.State = miner3.State{}
	return &out, nil
}

type state3 struct {
	miner3.State
	store adt.Store
}

type deadline3 struct {
	miner3.Deadline
	store adt.Store
}

type partition3 struct {
	miner3.Partition
	store adt.Store
}

func (s *state3) AvailableBalance(bal abi.TokenAmount) (available abi.TokenAmount, err error) {
	defer func() {
		if r := recover(); r != nil {
			err = xerrors.Errorf("failed to get available balance: %w", r)
			available = abi.NewTokenAmount(0)
		}
	}()
	// this panics if the miner doesnt have enough funds to cover their locked pledge
	available, err = s.GetAvailableBalance(bal)
	return available, err
}

func (s *state3) VestedFunds(epoch abi.ChainEpoch) (abi.TokenAmount, error) {
	return s.CheckVestedFunds(s.store, epoch)
}

func (s *state3) LockedFunds() (LockedFunds, error) {
	return LockedFunds{
		VestingFunds:             s.State.LockedFunds,
		InitialPledgeRequirement: s.State.InitialPledge,
		PreCommitDeposits:        s.State.PreCommitDeposits,
	}, nil
}

func (s *state3) FeeDebt() (abi.TokenAmount, error) {
	return s.State.FeeDebt, nil
}

func (s *state3) InitialPledge() (abi.TokenAmount, error) {
	return s.State.InitialPledge, nil
}

func (s *state3) PreCommitDeposits() (abi.TokenAmount, error) {
	return s.State.PreCommitDeposits, nil
}

func (s *state3) GetSector(num abi.SectorNumber) (*SectorOnChainInfo, error) {
	info, ok, err := s.State.GetSector(s.store, num)
	if !ok || err != nil {
		return nil, err
	}

	ret := fromV3SectorOnChainInfo(*info)
	return &ret, nil
}

func (s *state3) FindSector(num abi.SectorNumber) (*SectorLocation, error) {
	dlIdx, partIdx, err := s.State.FindSector(s.store, num)
	if err != nil {
		return nil, err
	}
	return &SectorLocation{
		Deadline:  dlIdx,
		Partition: partIdx,
	}, nil
}

func (s *state3) NumLiveSectors() (uint64, error) {
	dls, err := s.State.LoadDeadlines(s.store)
	if err != nil {
		return 0, err
	}
	var total uint64
	if err := dls.ForEach(s.store, func(dlIdx uint64, dl *miner3.Deadline) error {
		total += dl.LiveSectors
		return nil
	}); err != nil {
		return 0, err
	}
	return total, nil
}

// GetSectorExpiration returns the effective expiration of the given sector.
//
// If the sector does not expire early, the Early expiration field is 0.
func (s *state3) GetSectorExpiration(num abi.SectorNumber) (*SectorExpiration, error) {
	dls, err := s.State.LoadDeadlines(s.store)
	if err != nil {
		return nil, err
	}
	// NOTE: this can be optimized significantly.
	// 1. If the sector is non-faulty, it will either expire on-time (can be
	// learned from the sector info), or in the next quantized expiration
	// epoch (i.e., the first element in the partition's expiration queue.
	// 2. If it's faulty, it will expire early within the first 14 entries
	// of the expiration queue.
	stopErr := errors.New("stop")
	out := SectorExpiration{}
	err = dls.ForEach(s.store, func(dlIdx uint64, dl *miner3.Deadline) error {
		partitions, err := dl.PartitionsArray(s.store)
		if err != nil {
			return err
		}
		quant := s.State.QuantSpecForDeadline(dlIdx)
		var part miner3.Partition
		return partitions.ForEach(&part, func(partIdx int64) error {
			if found, err := part.Sectors.IsSet(uint64(num)); err != nil {
				return err
			} else if !found {
				return nil
			}
			if found, err := part.Terminated.IsSet(uint64(num)); err != nil {
				return err
			} else if found {
				// already terminated
				return stopErr
			}

			q, err := miner3.LoadExpirationQueue(s.store, part.ExpirationsEpochs, quant, miner3.PartitionExpirationAmtBitwidth)
			if err != nil {
				return err
			}
			var exp miner3.ExpirationSet
			return q.ForEach(&exp, func(epoch int64) error {
				if early, err := exp.EarlySectors.IsSet(uint64(num)); err != nil {
					return err
				} else if early {
					out.Early = abi.ChainEpoch(epoch)
					return nil
				}
				if onTime, err := exp.OnTimeSectors.IsSet(uint64(num)); err != nil {
					return err
				} else if onTime {
					out.OnTime = abi.ChainEpoch(epoch)
					return stopErr
				}
				return nil
			})
		})
	})
	if err == stopErr {
		err = nil
	}
	if err != nil {
		return nil, err
	}
	if out.Early == 0 && out.OnTime == 0 {
		return nil, xerrors.Errorf("failed to find sector %d", num)
	}
	return &out, nil
}

func (s *state3) GetPrecommittedSector(num abi.SectorNumber) (*SectorPreCommitOnChainInfo, error) {
	info, ok, err := s.State.GetPrecommittedSector(s.store, num)
	if !ok || err != nil {
		return nil, err
	}

	ret := fromV3SectorPreCommitOnChainInfo(*info)

	return &ret, nil
}

func (s *state3) LoadSectors(snos *bitfield.BitField) ([]*SectorOnChainInfo, error) {
	sectors, err := miner3.LoadSectors(s.store, s.State.Sectors)
	if err != nil {
		return nil, err
	}

	// If no sector numbers are specified, load all.
	if snos == nil {
		infos := make([]*SectorOnChainInfo, 0, sectors.Length())
		var info3 miner3.SectorOnChainInfo
		if err := sectors.ForEach(&info3, func(_ int64) error {
			info := fromV3SectorOnChainInfo(info3)
			infos = append(infos, &info)
			return nil
		}); err != nil {
			return nil, err
		}
		return infos, nil
	}

	// Otherwise, load selected.
	infos3, err := sectors.Load(*snos)
	if err != nil {
		return nil, err
	}
	infos := make([]*SectorOnChainInfo, len(infos3))
	for i, info3 := range infos3 {
		info := fromV3SectorOnChainInfo(*info3)
		infos[i] = &info
	}
	return infos, nil
}

func (s *state3) IsAllocated(num abi.SectorNumber) (bool, error) {
	var allocatedSectors bitfield.BitField
	if err := s.store.Get(s.store.Context(), s.State.AllocatedSectors, &allocatedSectors); err != nil {
		return false, err
	}

	return allocatedSectors.IsSet(uint64(num))
}

func (s *state3) GetProvingPeriodStart() (abi.ChainEpoch, error) {
	return s.State.ProvingPeriodStart, nil
}

func (s *state3) LoadDeadline(idx uint64) (Deadline, error) {
	dls, err := s.State.LoadDeadlines(s.store)
	if err != nil {
		return nil, err
	}
	dl, err := dls.LoadDeadline(s.store, idx)
	if err != nil {
		return nil, err
	}
	return &deadline3{*dl, s.store}, nil
}

func (s *state3) ForEachDeadline(cb func(uint64, Deadline) error) error {
	dls, err := s.State.LoadDeadlines(s.store)
	if err != nil {
		return err
	}
	return dls.ForEach(s.store, func(i uint64, dl *miner3.Deadline) error {
		return cb(i, &deadline3{*dl, s.store})
	})
}

func (s *state3) NumDeadlines() (uint64, error) {
	return miner3.WPoStPeriodDeadlines, nil
}

func (s *state3) DeadlinesChanged(other State) (bool, error) {
	other3, ok := other.(*state3)
	if !ok {
		// treat an upgrade as a change, always
		return true, nil
	}

	return !s.State.Deadlines.Equals(other3.Deadlines), nil
}

func (s *state3) MinerInfoChanged(other State) (bool, error) {
	other0, ok := other.(*state3)
	if !ok {
		// treat an upgrade as a change, always
		return true, nil
	}
	return !s.State.Info.Equals(other0.State.Info), nil
}

func (s *state3) Info() (MinerInfo, error) {
	info, err := s.State.GetInfo(s.store)
	if err != nil {
		return MinerInfo{}, err
	}

	var pid *peer.ID
	if peerID, err := peer.IDFromBytes(info.PeerId); err == nil {
		pid = &peerID
	}

	mi := MinerInfo{
		Owner:            info.Owner,
		Worker:           info.Worker,
		ControlAddresses: info.ControlAddresses,

		NewWorker:         address.Undef,
		WorkerChangeEpoch: -1,

		PeerId:                     pid,
		Multiaddrs:                 info.Multiaddrs,
		WindowPoStProofType:        info.WindowPoStProofType,
		SectorSize:                 info.SectorSize,
		WindowPoStPartitionSectors: info.WindowPoStPartitionSectors,
		ConsensusFaultElapsed:      info.ConsensusFaultElapsed,
	}

	if info.PendingWorkerKey != nil {
		mi.NewWorker = info.PendingWorkerKey.NewWorker
		mi.WorkerChangeEpoch = info.PendingWorkerKey.EffectiveAt
	}

	return mi, nil
}

func (s *state3) DeadlineInfo(epoch abi.ChainEpoch) (*dline.Info, error) {
	return s.State.DeadlineInfo(epoch), nil
}

func (s *state3) DeadlineCronActive() (bool, error) {
	return true, nil // always active in this version
}

func (s *state3) sectors() (adt.Array, error) {
	return adt3.AsArray(s.store, s.Sectors, miner3.SectorsAmtBitwidth)
}

func (s *state3) decodeSectorOnChainInfo(val *cbg.Deferred) (SectorOnChainInfo, error) {
	var si miner3.SectorOnChainInfo
	err := si.UnmarshalCBOR(bytes.NewReader(val.Raw))
	if err != nil {
		return SectorOnChainInfo{}, err
	}

	return fromV3SectorOnChainInfo(si), nil
}

func (s *state3) precommits() (adt.Map, error) {
	return adt3.AsMap(s.store, s.PreCommittedSectors, builtin3.DefaultHamtBitwidth)
}

func (s *state3) decodeSectorPreCommitOnChainInfo(val *cbg.Deferred) (SectorPreCommitOnChainInfo, error) {
	var sp miner3.SectorPreCommitOnChainInfo
	err := sp.UnmarshalCBOR(bytes.NewReader(val.Raw))
	if err != nil {
		return SectorPreCommitOnChainInfo{}, err
	}

	return fromV3SectorPreCommitOnChainInfo(sp), nil
}

func (s *state3) EraseAllUnproven() error {

	dls, err := s.State.LoadDeadlines(s.store)
	if err != nil {
		return err
	}

	err = dls.ForEach(s.store, func(dindx uint64, dl *miner3.Deadline) error {
		ps, err := dl.PartitionsArray(s.store)
		if err != nil {
			return err
		}

		var part miner3.Partition
		err = ps.ForEach(&part, func(pindx int64) error {
			_ = part.ActivateUnproven()
			err = ps.Set(uint64(pindx), &part)
			return nil
		})

		if err != nil {
			return err
		}

		dl.Partitions, err = ps.Root()
		if err != nil {
			return err
		}

		return dls.UpdateDeadline(s.store, dindx, dl)
	})

	return s.State.SaveDeadlines(s.store, dls)

	return nil
}

func (d *deadline3) LoadPartition(idx uint64) (Partition, error) {
	p, err := d.Deadline.LoadPartition(d.store, idx)
	if err != nil {
		return nil, err
	}
	return &partition3{*p, d.store}, nil
}

func (d *deadline3) ForEachPartition(cb func(uint64, Partition) error) error {
	ps, err := d.Deadline.PartitionsArray(d.store)
	if err != nil {
		return err
	}
	var part miner3.Partition
	return ps.ForEach(&part, func(i int64) error {
		return cb(uint64(i), &partition3{part, d.store})
	})
}

func (d *deadline3) PartitionsChanged(other Deadline) (bool, error) {
	other3, ok := other.(*deadline3)
	if !ok {
		// treat an upgrade as a change, always
		return true, nil
	}

	return !d.Deadline.Partitions.Equals(other3.Deadline.Partitions), nil
}

func (d *deadline3) PartitionsPoSted() (bitfield.BitField, error) {
	return d.Deadline.PartitionsPoSted, nil
}

func (d *deadline3) DisputableProofCount() (uint64, error) {

	ops, err := d.OptimisticProofsSnapshotArray(d.store)
	if err != nil {
		return 0, err
	}

	return ops.Length(), nil

}

func (p *partition3) AllSectors() (bitfield.BitField, error) {
	return p.Partition.Sectors, nil
}

func (p *partition3) FaultySectors() (bitfield.BitField, error) {
	return p.Partition.Faults, nil
}

func (p *partition3) RecoveringSectors() (bitfield.BitField, error) {
	return p.Partition.Recoveries, nil
}

func fromV3SectorOnChainInfo(v3 miner3.SectorOnChainInfo) SectorOnChainInfo {

	return SectorOnChainInfo{
		SectorNumber:          v3.SectorNumber,
		SealProof:             v3.SealProof,
		SealedCID:             v3.SealedCID,
		DealIDs:               v3.DealIDs,
		Activation:            v3.Activation,
		Expiration:            v3.Expiration,
		DealWeight:            v3.DealWeight,
		VerifiedDealWeight:    v3.VerifiedDealWeight,
		InitialPledge:         v3.InitialPledge,
		ExpectedDayReward:     v3.ExpectedDayReward,
		ExpectedStoragePledge: v3.ExpectedStoragePledge,
	}

}

func fromV3SectorPreCommitOnChainInfo(v3 miner3.SectorPreCommitOnChainInfo) SectorPreCommitOnChainInfo {

	return SectorPreCommitOnChainInfo{
		Info:               (SectorPreCommitInfo)(v3.Info),
		PreCommitDeposit:   v3.PreCommitDeposit,
		PreCommitEpoch:     v3.PreCommitEpoch,
		DealWeight:         v3.DealWeight,
		VerifiedDealWeight: v3.VerifiedDealWeight,
	}

<<<<<<< HEAD
=======
}

func (s *state3) GetState() interface{} {
	return &s.State
>>>>>>> 62678325
}<|MERGE_RESOLUTION|>--- conflicted
+++ resolved
@@ -489,11 +489,8 @@
 		VerifiedDealWeight: v3.VerifiedDealWeight,
 	}
 
-<<<<<<< HEAD
-=======
 }
 
 func (s *state3) GetState() interface{} {
 	return &s.State
->>>>>>> 62678325
 }