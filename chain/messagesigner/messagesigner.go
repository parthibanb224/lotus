--- conflicted
+++ resolved
@@ -23,11 +23,7 @@
 var log = logging.Logger("messagesigner")
 
 type MpoolNonceAPI interface {
-<<<<<<< HEAD
-	GetNonce(context.Context, address.Address) (uint64, error)
-=======
 	GetNonce(context.Context, address.Address, types.TipSetKey) (uint64, error)
->>>>>>> ada7f97b
 }
 
 // MessageSigner keeps track of nonces per address, and increments the nonce
@@ -101,11 +97,7 @@
 	// that have mempool nonces, so first check the mempool for a nonce for
 	// this address. Note that the mempool returns the actor state's nonce
 	// by default.
-<<<<<<< HEAD
-	nonce, err := ms.mpool.GetNonce(ctx, addr)
-=======
 	nonce, err := ms.mpool.GetNonce(ctx, addr, types.EmptyTSK)
->>>>>>> ada7f97b
 	if err != nil {
 		return 0, xerrors.Errorf("failed to get nonce from mempool: %w", err)
 	}
