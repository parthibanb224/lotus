--- conflicted
+++ resolved
@@ -31,73 +31,6 @@
 // tipset's parent. In the presence of null blocks, the height at which the message is invoked may
 // be less than the specified tipset.
 func (sm *StateManager) Call(ctx context.Context, msg *types.Message, ts *types.TipSet) (*api.InvocResult, error) {
-<<<<<<< HEAD
-	ctx, span := trace.StartSpan(ctx, "statemanager.Call")
-	defer span.End()
-
-	var pheight abi.ChainEpoch = -1
-
-	// If no tipset is provided, try to find one without a fork.
-	if ts == nil {
-		ts = sm.cs.GetHeaviestTipSet()
-		// Search back till we find a height with no fork, or we reach the beginning.
-		for ts.Height() > 0 {
-			pts, err := sm.cs.GetTipSetFromKey(ctx, ts.Parents())
-			if err != nil {
-				return nil, xerrors.Errorf("failed to find a non-forking epoch: %w", err)
-			}
-			if !sm.hasExpensiveFork(pts.Height()) {
-				pheight = pts.Height()
-				break
-			}
-			ts = pts
-		}
-	} else if ts.Height() > 0 {
-		pts, err := sm.cs.LoadTipSet(ctx, ts.Parents())
-		if err != nil {
-			return nil, xerrors.Errorf("failed to load parent tipset: %w", err)
-		}
-		pheight = pts.Height()
-		if sm.hasExpensiveFork(pheight) {
-			return nil, ErrExpensiveFork
-		}
-	} else {
-		// We can't get the parent tipset in this case.
-		pheight = ts.Height() - 1
-	}
-
-	// Since we're simulating a future message, pretend we're applying it in the "next" tipset
-	vmHeight := pheight + 1
-	bstate := ts.ParentState()
-
-	// Run the (not expensive) migration.
-	bstate, err := sm.HandleStateForks(ctx, bstate, pheight, nil, ts)
-	if err != nil {
-		return nil, fmt.Errorf("failed to handle fork: %w", err)
-	}
-
-	vmopt := &vm.VMOpts{
-		StateBase:      bstate,
-		Epoch:          vmHeight,
-		Timestamp:      ts.MinTimestamp(),
-		Rand:           rand.NewStateRand(sm.cs, ts.Cids(), sm.beacon, sm.GetNetworkVersion),
-		Bstore:         sm.cs.StateBlockstore(),
-		Actors:         sm.tsExec.NewActorRegistry(),
-		Syscalls:       sm.Syscalls,
-		CircSupplyCalc: sm.GetVMCirculatingSupply,
-		NetworkVersion: sm.GetNetworkVersion(ctx, pheight+1),
-		BaseFee:        types.NewInt(0),
-		LookbackState:  LookbackStateGetterForTipset(sm, ts),
-		Tracing:        true,
-	}
-
-	vmi, err := sm.newVM(ctx, vmopt)
-	if err != nil {
-		return nil, xerrors.Errorf("failed to set up vm: %w", err)
-	}
-
-=======
->>>>>>> 2651a38f
 	if msg.GasLimit == 0 {
 		msg.GasLimit = build.BlockGasLimit
 	}
@@ -210,12 +143,8 @@
 	vmopt := &vm.VMOpts{
 		StateBase:      stateCid,
 		Epoch:          vmHeight,
-<<<<<<< HEAD
 		Timestamp:      ts.MinTimestamp(),
-		Rand:           r,
-=======
 		Rand:           rand.NewStateRand(sm.cs, ts.Cids(), sm.beacon, nvGetter),
->>>>>>> 2651a38f
 		Bstore:         buffStore,
 		Actors:         sm.tsExec.NewActorRegistry(),
 		Syscalls:       sm.Syscalls,
@@ -256,37 +185,6 @@
 
 	msg.Nonce = fromActor.Nonce
 
-<<<<<<< HEAD
-	fromKey, err := sm.ResolveToKeyAddress(ctx, msg.From, ts)
-	if err != nil {
-		return nil, xerrors.Errorf("could not resolve key: %w", err)
-	}
-
-	var msgApply types.ChainMsg
-
-	switch fromKey.Protocol() {
-	case address.BLS:
-		msgApply = msg
-	case address.SECP256K1:
-		msgApply = &types.SignedMessage{
-			Message: *msg,
-			Signature: crypto.Signature{
-				Type: crypto.SigTypeSecp256k1,
-				Data: make([]byte, 65),
-			},
-		}
-	case address.Delegated:
-		msgApply = &types.SignedMessage{
-			Message: *msg,
-			Signature: crypto.Signature{
-				Type: crypto.SigTypeDelegated,
-				Data: make([]byte, 65),
-			},
-		}
-	}
-
-=======
->>>>>>> 2651a38f
 	// If the fee cap is set to zero, make gas free.
 	if msg.GasFeeCap.NilOrZero() {
 		// Now estimate with a new VM with no base fee.
@@ -320,6 +218,14 @@
 					Data: make([]byte, 65),
 				},
 			}
+		case address.Delegated:
+			msgApply = &types.SignedMessage{
+				Message: *msg,
+				Signature: crypto.Signature{
+					Type: crypto.SigTypeDelegated,
+					Data: make([]byte, 65),
+				},
+			}
 		}
 
 		ret, err = vmi.ApplyMessage(ctx, msgApply)
